--- conflicted
+++ resolved
@@ -3,24 +3,10 @@
 use axum::routing::{get, post};
 use axum::Json;
 use axum::Router;
-<<<<<<< HEAD
 use dal::component::ComponentError;
 use dal::workspace_snapshot::WorkspaceSnapshotError;
 use dal::WsEventError;
 use dal::{ChangeSetError, SchemaVariantId, StandardModelError, TransactionsError};
-=======
-use dal::provider::external::ExternalProviderError as DalExternalProviderError;
-use dal::socket::{SocketError, SocketId};
-use dal::{
-    component::ComponentViewError, node::NodeId, schema::variant::SchemaVariantError, ActionError,
-    ActionPrototypeError, AttributeContextBuilderError, AttributeValueError, ChangeSetError,
-    ComponentError, ComponentType, DiagramError as DalDiagramError, EdgeError,
-    InternalProviderError, NodeError, NodeKind, NodeMenuError, SchemaError as DalSchemaError,
-    SchemaVariantId, StandardModelError, TransactionsError,
-};
-use dal::{AttributeReadContext, WsEventError};
-use std::num::ParseFloatError;
->>>>>>> 86f27278
 use thiserror::Error;
 
 use crate::server::state::AppState;
@@ -28,38 +14,19 @@
 pub mod create_component;
 pub mod get_diagram;
 pub mod list_schema_variants;
-<<<<<<< HEAD
 pub mod set_component_position;
 
 // mod connect_component_to_frame;
 // pub mod create_connection;
 // pub mod delete_component;
 // pub mod delete_connection;
+// pub mod paste_component;
 // mod restore_component;
 // pub mod restore_connection;
-=======
-pub mod paste_component;
-mod restore_component;
-pub mod restore_connection;
-pub mod set_node_position;
->>>>>>> 86f27278
 
 #[remain::sorted]
 #[derive(Debug, Error)]
 pub enum DiagramError {
-<<<<<<< HEAD
-=======
-    #[error("action error: {0}")]
-    ActionError(#[from] ActionError),
-    #[error("action prototype error: {0}")]
-    ActionPrototype(#[from] ActionPrototypeError),
-    #[error("attribute context builder: {0}")]
-    AttributeContextBuilder(#[from] AttributeContextBuilderError),
-    #[error("attribute value error: {0}")]
-    AttributeValue(#[from] AttributeValueError),
-    #[error("attribute value not found for context: {0:?}")]
-    AttributeValueNotFoundForContext(AttributeReadContext),
->>>>>>> 86f27278
     #[error("changeset error: {0}")]
     ChangeSet(#[from] ChangeSetError),
     #[error("change set not found")]
@@ -68,8 +35,6 @@
     Component(#[from] ComponentError),
     #[error("component not found")]
     ComponentNotFound,
-    #[error("component view error: {0}")]
-    ComponentView(#[from] ComponentViewError),
     #[error(transparent)]
     ContextTransaction(#[from] TransactionsError),
     #[error("dal diagram error: {0}")]
@@ -94,13 +59,6 @@
     Nats(#[from] si_data_nats::NatsError),
     #[error("not authorized")]
     NotAuthorized,
-<<<<<<< HEAD
-=======
-    #[error("parent node not found {0}")]
-    ParentNodeNotFound(NodeId),
-    #[error("parse int: {0}")]
-    ParseFloat(#[from] ParseFloatError),
->>>>>>> 86f27278
     #[error(transparent)]
     Pg(#[from] si_data_pg::PgError),
     #[error(transparent)]
@@ -140,7 +98,6 @@
 
 pub fn routes() -> Router<AppState> {
     Router::new()
-<<<<<<< HEAD
         // .route(
         //     "/create_connection",
         //     post(create_connection::create_connection),
@@ -173,39 +130,6 @@
         //     "/connect_component_to_frame",
         //     post(connect_component_to_frame::connect_component_to_frame),
         // )
-=======
-        .route("/get_diagram", get(get_diagram::get_diagram))
-        .route(
-            "/get_node_add_menu",
-            post(get_node_add_menu::get_node_add_menu),
-        )
-        .route("/create_node", post(create_node::create_node))
-        .route(
-            "/set_node_position",
-            post(set_node_position::set_node_position),
-        )
-        .route(
-            "/create_connection",
-            post(create_connection::create_connection),
-        )
-        .route(
-            "/delete_connection",
-            post(delete_connection::delete_connection),
-        )
-        .route(
-            "/restore_connection",
-            post(restore_connection::restore_connection),
-        )
-        .route(
-            "/delete_component",
-            post(delete_component::delete_component),
-        )
-        .route(
-            "/delete_components",
-            post(delete_component::delete_components),
-        )
-        .route("/paste_components", post(paste_component::paste_components))
->>>>>>> 86f27278
         .route(
             "/create_component",
             post(create_component::create_component),
