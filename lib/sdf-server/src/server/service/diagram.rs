--- conflicted
+++ resolved
@@ -59,15 +59,8 @@
     Nats(#[from] si_data_nats::NatsError),
     #[error("not authorized")]
     NotAuthorized,
-<<<<<<< HEAD
-=======
-    #[error("parent node not found {0}")]
-    ParentNodeNotFound(NodeId),
-    #[error("parse int: {0}")]
-    ParseFloat(#[from] ParseFloatError),
     #[error("paste failed")]
     PasteError,
->>>>>>> db50d7d7
     #[error(transparent)]
     Pg(#[from] si_data_pg::PgError),
     #[error(transparent)]
