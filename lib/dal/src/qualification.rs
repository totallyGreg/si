use serde::{Deserialize, Serialize};
use si_data_pg::PgError;
use strum::{AsRefStr, Display, EnumIter, EnumString};
use telemetry::prelude::*;
use thiserror::Error;

use crate::attribute::value::AttributeValueError;
use crate::component::qualification::QualificationEntry;
use crate::func::FuncError;
use crate::{
    func::binding_return_value::FuncBindingReturnValueError,
    ws_event::{WsEvent, WsPayload},
<<<<<<< HEAD
    Component, ComponentError, ComponentId, DalContext, StandardModelError, WsEventResult,
=======
    ComponentError, ComponentId, DalContext, FuncId, Prop, StandardModel, StandardModelError,
    ValidationResolver, ValidationResolverError, ValidationStatus, WsEventResult,
>>>>>>> 5a4a4a24
};
use crate::{AttributeValue, AttributeValueId, Func};

#[derive(Deserialize, Serialize, Debug)]
pub struct QualificationSummaryForComponent {
    pub component_id: ComponentId,
    pub component_name: String,
    pub total: i64,
    pub warned: i64,
    pub succeeded: i64,
    pub failed: i64,
}

#[derive(Deserialize, Serialize, Debug)]
pub struct QualificationSummary {
    pub total: i64,
    pub succeeded: i64,
    pub warned: i64,
    pub failed: i64,
    pub components: Vec<QualificationSummaryForComponent>,
}

#[allow(clippy::large_enum_variant)]
#[remain::sorted]
#[derive(Error, Debug)]
pub enum QualificationSummaryError {
    #[error(transparent)]
    Component(#[from] ComponentError),
    #[error(transparent)]
    Pg(#[from] PgError),
    #[error(transparent)]
    StandardModel(#[from] StandardModelError),
}

pub type QualificationSummaryResult<T> = Result<T, QualificationSummaryError>;

impl QualificationSummary {
    #[instrument(level = "debug", skip_all)]
    pub async fn get_summary(ctx: &DalContext) -> QualificationSummaryResult<QualificationSummary> {
        let mut components_succeeded = 0;
        let mut components_warned = 0;
        let mut components_failed = 0;
        let mut total = 0;

        let mut component_summaries = vec![];

        for component in Component::list(ctx).await? {
            let component_id = component.id();
            let qualifications = Component::list_qualifications(ctx, component_id).await?;

            let individual_total = qualifications.len() as i64;
            let mut succeeded = 0;
            let mut warned = 0;
            let mut failed = 0;
            for qualification in qualifications {
                if let Some(result) = qualification.result {
                    match result.status {
                        QualificationSubCheckStatus::Success => succeeded += 1,
                        QualificationSubCheckStatus::Warning => warned += 1,
                        QualificationSubCheckStatus::Failure => failed += 1,
                        QualificationSubCheckStatus::Unknown => {}
                    }
                }
            }

            let individual_summary = QualificationSummaryForComponent {
                component_id,
                component_name: component.name(ctx).await?,
                total: individual_total,
                succeeded,
                warned,
                failed,
            };

            // Update counters for all components.
            if failed > 0 {
                components_failed += 1;
            } else if warned > 0 {
                components_warned += 1;
            } else {
                components_succeeded += 1;
            }
            total += individual_total;

            component_summaries.push(individual_summary);
        }

        Ok(QualificationSummary {
            total,
            succeeded: components_succeeded,
            warned: components_warned,
            failed: components_failed,
            components: component_summaries,
        })
    }
}

#[remain::sorted]
#[derive(Error, Debug)]
pub enum QualificationError {
    #[error("attribute value error: {0}")]
    AttributeValue(#[from] AttributeValueError),
    #[error("func error: {0}")]
    Func(#[from] FuncError),
    #[error("function binding return value error: {0}")]
    FuncBindingReturnValueError(#[from] FuncBindingReturnValueError),
    #[error("no value returned in qualification function result")]
    NoValue,
    #[error("error serializing/deserializing json: {0}")]
    SerdeJson(#[from] serde_json::Error),
    #[error(transparent)]
    StandardModel(#[from] StandardModelError),
    #[error(transparent)]
    ValidationResolver(#[from] ValidationResolverError),
}

#[derive(Deserialize, Serialize, Debug, Clone, Default, PartialEq, Eq)]
pub struct QualificationResult {
    pub status: QualificationSubCheckStatus,
    pub title: Option<String>,
    pub link: Option<String>,
    pub sub_checks: Vec<QualificationSubCheck>,
}

/// A view on "OutputStream" from cyclone.
#[derive(Deserialize, Serialize, Debug, Clone, Default, PartialEq, Eq)]
pub struct QualificationOutputStreamView {
    pub stream: String,
    pub line: String,
    pub level: String,
}

#[derive(Deserialize, Serialize, Debug, Clone, PartialEq, Eq)]
#[serde(rename_all = "camelCase")]
pub struct QualificationView {
    pub title: String,
    /// A collection of "OutputStream" views from cyclone.
    pub output: Vec<QualificationOutputStreamView>,
    pub description: Option<String>,
    pub link: Option<String>,
    pub result: Option<QualificationResult>,
    pub qualification_name: String,
}

impl PartialOrd for QualificationView {
    fn partial_cmp(&self, other: &Self) -> Option<std::cmp::Ordering> {
        Some(self.cmp(other))
    }
}

impl Ord for QualificationView {
    fn cmp(&self, other: &Self) -> std::cmp::Ordering {
        self.title.cmp(&other.title)
    }
}

impl QualificationView {
    pub async fn new(
        ctx: &DalContext,
        attribute_value_id: AttributeValueId,
    ) -> Result<Option<Self>, QualificationError> {
        let attribute_value = AttributeValue::get_by_id(ctx, attribute_value_id).await?;
        let qualification_name = match attribute_value.key(ctx).await? {
            Some(key) => key,
            None => return Ok(None),
        };

        let func_execution = match attribute_value.func_execution(ctx).await? {
            Some(func_execution) => func_execution,
            None => return Ok(None),
        };

        let qualification_entry: QualificationEntry =
            match attribute_value.materialized_view(ctx).await? {
                Some(value) => serde_json::from_value(value)?,
                None => return Ok(None),
            };

        let func = Func::get_by_id(ctx, *func_execution.func_id()).await?;

        let func_metadata = func.metadata_view();

        let output_streams = func_execution.into_output_stream();
        let output = match output_streams {
            Some(streams) => streams
                .into_iter()
                .map(|output_stream| QualificationOutputStreamView {
                    stream: output_stream.stream,
                    line: output_stream.message,
                    level: output_stream.level,
                })
                .collect::<Vec<QualificationOutputStreamView>>(),
            None => Vec::with_capacity(0),
        };

        let sub_check = QualificationSubCheck {
            description: match qualification_entry.message {
                Some(message) => message,
                None => String::from("no description provided"),
            },
            status: qualification_entry
                .result
                .unwrap_or(QualificationSubCheckStatus::Unknown),
        };
        let result = Some(QualificationResult {
            status: qualification_entry
                .result
                .unwrap_or(QualificationSubCheckStatus::Unknown),
            title: Some(func_metadata.display_name.clone()),
            link: None,
            sub_checks: vec![sub_check],
        });

        Ok(Some(QualificationView {
            title: func_metadata.display_name,
            description: func_metadata.description.map(Into::into),
            link: func_metadata.link.map(Into::into),
            output,
            result,
            qualification_name: qualification_name.to_string(),
        }))
    }

    pub async fn new_for_validations(
        ctx: &DalContext,
        component_id: ComponentId,
    ) -> Result<Option<Self>, QualificationError> {
        let mut output = Vec::new();

        let mut status = QualificationSubCheckStatus::Success;

        let mut fail_counter = 0;
        for resolver in ValidationResolver::find_by_attr(ctx, "component_id", &component_id).await?
        {
            let value = resolver.value()?;
            if value.status != ValidationStatus::Success {
                status = QualificationSubCheckStatus::Failure;
                fail_counter += 1;

                if let Some(prop) = Prop::get_by_id(ctx, &resolver.prop_id()).await? {
                    output.push(QualificationOutputStreamView {
                        stream: "stdout".to_owned(),
                        level: "log".to_owned(),
                        line: format!("{}: {}", prop.name(), value.message),
                    });
                }
            }
        }

        let result = Some(QualificationResult {
            status,
            title: None,
            link: None,
            sub_checks: vec![QualificationSubCheck {
                description: format!("Component has {fail_counter} invalid value(s)."),
                status,
            }],
        });

        Ok(Some(QualificationView {
            title: "Schema Validations".to_owned(),
            description: None,
            link: None,
            output,
            result,
            qualification_name: "validations".to_owned(),
        }))
    }
}

#[remain::sorted]
#[derive(
    AsRefStr,
    Clone,
    Debug,
    Deserialize,
    Display,
    EnumIter,
    EnumString,
    Eq,
    PartialEq,
    Serialize,
    Copy,
    Default,
)]
#[serde(rename_all = "camelCase")]
#[strum(serialize_all = "camelCase")]
pub enum QualificationSubCheckStatus {
    Failure,
    Success,
    #[default]
    Unknown,
    Warning,
}

#[derive(Deserialize, Serialize, Debug, Clone, Default, PartialEq, Eq)]
pub struct QualificationSubCheck {
    pub description: String,
    pub status: QualificationSubCheckStatus,
}

#[derive(Clone, Deserialize, Serialize, Debug, PartialEq, Eq)]
#[serde(rename_all = "camelCase")]
pub struct QualificationCheckPayload {
    component_id: ComponentId,
}

impl WsEvent {
    pub async fn checked_qualifications(
        ctx: &DalContext,
        component_id: ComponentId,
    ) -> WsEventResult<Self> {
        WsEvent::new(
            ctx,
            WsPayload::CheckedQualifications(QualificationCheckPayload { component_id }),
        )
        .await
    }
}<|MERGE_RESOLUTION|>--- conflicted
+++ resolved
@@ -10,12 +10,7 @@
 use crate::{
     func::binding_return_value::FuncBindingReturnValueError,
     ws_event::{WsEvent, WsPayload},
-<<<<<<< HEAD
     Component, ComponentError, ComponentId, DalContext, StandardModelError, WsEventResult,
-=======
-    ComponentError, ComponentId, DalContext, FuncId, Prop, StandardModel, StandardModelError,
-    ValidationResolver, ValidationResolverError, ValidationStatus, WsEventResult,
->>>>>>> 5a4a4a24
 };
 use crate::{AttributeValue, AttributeValueId, Func};
 
