//! The Data Access Layer (DAL) for System Initiative.

use std::path::PathBuf;
use std::sync::Arc;
use std::time::Duration;

use rand::Rng;
use rebaser_client::Config as RebaserClientConfig;
use serde_with::{DeserializeFromStr, SerializeDisplay};
use si_crypto::SymmetricCryptoService;
use si_data_nats::{NatsClient, NatsError};
use si_data_pg::{PgError, PgPool, PgPoolError};
use strum::{Display, EnumString, EnumVariantNames};
use telemetry::prelude::*;
use thiserror::Error;
use tokio::time;
use tokio::time::Instant;
<<<<<<< HEAD
=======

pub use action::{Action, ActionError, ActionId};
pub use action_prototype::{
    ActionKind, ActionPrototype, ActionPrototypeContext, ActionPrototypeError, ActionPrototypeId,
    ActionPrototypeView,
};
pub use actor_view::ActorView;
pub use attribute::value::view::AttributeView;
pub use attribute::{
    context::{
        AttributeContext, AttributeContextBuilder, AttributeContextBuilderError,
        AttributeContextError, AttributeReadContext,
    },
    prototype::argument::{
        AttributePrototypeArgument, AttributePrototypeArgumentError, AttributePrototypeArgumentId,
        AttributePrototypeArgumentResult,
    },
    prototype::{
        AttributePrototype, AttributePrototypeError, AttributePrototypeId, AttributePrototypeResult,
    },
    value::{
        AttributeValue, AttributeValueError, AttributeValueId, AttributeValuePayload,
        AttributeValueResult,
    },
};
pub use builtins::{BuiltinsError, BuiltinsResult};
pub use change_set::{ChangeSet, ChangeSetError, ChangeSetPk, ChangeSetStatus};
pub use code_view::{CodeLanguage, CodeView};
pub use component::{
    resource::ResourceView, status::ComponentStatus, status::HistoryActorTimestamp, Component,
    ComponentError, ComponentId, ComponentView, ComponentViewProperties,
};
pub use context::{
    AccessBuilder, Connections, DalContext, DalContextBuilder, RequestContext, ServicesContext,
    Transactions, TransactionsError,
};
pub use diagram::{connection::Connection, Diagram, DiagramError, DiagramKind};
pub use edge::{Edge, EdgeError, EdgeResult};
pub use fix::batch::{FixBatch, FixBatchId};
pub use fix::resolver::{FixResolver, FixResolverError, FixResolverId};
pub use fix::{Fix, FixCompletionStatus, FixError, FixId};
pub use func::argument::FuncArgument;
pub use func::binding_return_value::{FuncBindingReturnValue, FuncBindingReturnValueError};
pub use func::{
    backend::{FuncBackendError, FuncBackendKind, FuncBackendResponseType},
    binding::{FuncBinding, FuncBindingError, FuncBindingId},
    variant::FuncVariant,
    Func, FuncError, FuncId, FuncResult,
};
pub use history_event::{HistoryActor, HistoryEvent, HistoryEventError};
pub use index_map::IndexMap;
pub use job::definition::DependentValuesUpdate;
pub use job::processor::{JobQueueProcessor, NatsProcessor};
pub use job_failure::{JobFailure, JobFailureError, JobFailureResult};
pub use jwt_key::JwtPublicSigningKey;
pub use key_pair::{KeyPair, KeyPairError, KeyPairResult, PublicKey};
pub use label_list::{LabelEntry, LabelList, LabelListError};
pub use node::NodeId;
pub use node::{Node, NodeError, NodeKind};
pub use node_menu::NodeMenuError;
pub use prop::{Prop, PropError, PropId, PropKind, PropPk, PropResult};
pub use prototype_context::HasPrototypeContext;
pub use prototype_list_for_func::{
    PrototypeListForFunc, PrototypeListForFuncError, PrototypeListForFuncResult,
};
pub use provider::external::{ExternalProvider, ExternalProviderError, ExternalProviderId};
pub use provider::internal::{InternalProvider, InternalProviderError, InternalProviderId};
pub use qualification::{QualificationError, QualificationView};
pub use reconciliation_prototype::{
    ReconciliationPrototype, ReconciliationPrototypeContext, ReconciliationPrototypeError,
    ReconciliationPrototypeId,
};
pub use schema::variant::leaves::LeafInput;
pub use schema::variant::leaves::LeafInputLocation;
pub use schema::variant::leaves::LeafKind;
pub use schema::variant::root_prop::component_type::ComponentType;
pub use schema::variant::root_prop::RootProp;
pub use schema::variant::root_prop::RootPropChild;
pub use schema::variant::SchemaVariantError;
pub use schema::{Schema, SchemaError, SchemaId, SchemaPk, SchemaVariant, SchemaVariantId};
pub use secret::{
    DecryptedSecret, EncryptedSecret, Secret, SecretAlgorithm, SecretError, SecretId, SecretPk,
    SecretResult, SecretVersion,
};
use si_data_nats::{NatsClient, NatsError};
use si_data_pg::{PgError, PgPool, PgPoolError};
pub use socket::{Socket, SocketArity, SocketId};
pub use standard_model::{StandardModel, StandardModelError, StandardModelResult};
pub use status::{
    StatusUpdate, StatusUpdateError, StatusUpdateResult, StatusUpdater, StatusUpdaterError,
};
use telemetry::prelude::*;
pub use tenancy::{Tenancy, TenancyError};
pub use timestamp::{Timestamp, TimestampError};
pub use user::{User, UserClaim, UserError, UserPk, UserResult};
pub use validation::resolver::{
    ValidationOutput, ValidationResolver, ValidationResolverError, ValidationResolverId,
    ValidationStatus,
};
>>>>>>> d7f5c4c6
use veritech_client::CycloneEncryptionKey;

use crate::builtins::SelectedTestBuiltinSchemas;

//pub mod action;
pub mod action_prototype;
pub mod actor_view;
pub mod attribute;
pub mod authentication_prototype;
pub mod builtins;
pub mod change_set;
pub mod change_set_pointer;
pub mod change_status;
pub mod component;
pub mod context;
pub mod diagram;
pub mod func;
pub mod history_event;
pub mod installed_pkg;
pub mod job;
pub mod job_failure;
pub mod jwt_key;
pub mod key_pair;
pub mod label_list;
pub mod pkg;
pub mod prop;
pub mod property_editor;
pub mod provider;
pub mod schema;
pub mod serde_impls;
pub mod standard_accessors;
pub mod standard_model;
pub mod standard_pk;
pub mod tenancy;
pub mod timestamp;
pub mod user;
pub mod validation;
pub mod visibility;
pub mod workspace;
pub mod workspace_snapshot;
pub mod ws_event;

// TODO(nick,jacob): this should self-destruct once the new engine is in place.
// pub mod node;
// pub mod socket;

//pub mod code_view;
// pub mod edge;
// pub mod fix;
// pub mod index_map;
pub mod node_menu;
// pub mod prop_tree;
// pub mod prototype_context;
// pub mod prototype_list_for_func;
pub mod qualification;
// pub mod reconciliation_prototype;
// pub mod secret;
// pub mod status;
//pub mod tasks;

pub use action_prototype::{ActionKind, ActionPrototype, ActionPrototypeId};
pub use attribute::{
    prototype::{AttributePrototype, AttributePrototypeId},
    value::{AttributeValue, AttributeValueId},
};
pub use builtins::{BuiltinsError, BuiltinsResult};
pub use change_set::{ChangeSet, ChangeSetError, ChangeSetPk, ChangeSetStatus};
pub use component::Component;
pub use component::ComponentError;
pub use component::ComponentId;
pub use component::ComponentKind;
pub use context::{
    AccessBuilder, Connections, DalContext, DalContextBuilder, RequestContext, ServicesContext,
    Transactions, TransactionsError,
};
pub use func::{
    backend::{FuncBackendKind, FuncBackendResponseType},
    Func, FuncId,
};
pub use history_event::{HistoryActor, HistoryEvent, HistoryEventError};
pub use job::processor::{JobQueueProcessor, NatsProcessor};
pub use job_failure::{JobFailure, JobFailureError, JobFailureResult};
pub use jwt_key::JwtPublicSigningKey;
pub use key_pair::{KeyPair, KeyPairError, KeyPairResult, PublicKey};
pub use label_list::{LabelEntry, LabelList, LabelListError};
pub use prop::{Prop, PropId, PropKind};
pub use provider::external::{ExternalProvider, ExternalProviderId};
pub use provider::internal::{InternalProvider, InternalProviderId};
pub use provider::ProviderArity;
pub use provider::ProviderKind;
pub use schema::variant::root_prop::component_type::ComponentType;
pub use schema::{Schema, SchemaError, SchemaId, SchemaVariant, SchemaVariantId};
pub use standard_model::{StandardModel, StandardModelError, StandardModelResult};
pub use tenancy::{Tenancy, TenancyError};
pub use timestamp::{Timestamp, TimestampError};
pub use user::{User, UserClaim, UserError, UserPk, UserResult};
pub use visibility::{Visibility, VisibilityError};
pub use workspace::{Workspace, WorkspaceError, WorkspacePk, WorkspaceResult};
pub use workspace_snapshot::graph::WorkspaceSnapshotGraph;
pub use workspace_snapshot::WorkspaceSnapshot;
pub use ws_event::{WsEvent, WsEventError, WsEventResult, WsPayload};

#[remain::sorted]
#[derive(Error, Debug)]
pub enum InitializationError {
    #[error("failed to initialize sodium oxide")]
    SodiumOxide,
}

pub type InitializationResult<T> = Result<T, InitializationError>;

/// Perform base initializations before using the `dal`.
pub fn init() -> InitializationResult<()> {
    sodiumoxide::init().map_err(|()| InitializationError::SodiumOxide)?;
    Ok(())
}

mod embedded {
    use refinery::embed_migrations;

    embed_migrations!("./src/migrations");
}

const NAME_CHARSET: &[u8] = b"0123456789";

#[remain::sorted]
#[derive(Error, Debug)]
pub enum ModelError {
    #[error("builtins error: {0}")]
    Builtins(#[from] BuiltinsError),
    #[error(transparent)]
    ContentStorePg(#[from] content_store::StoreError),
    #[error(transparent)]
    Migration(#[from] PgPoolError),
    #[error(transparent)]
    Nats(#[from] NatsError),
    #[error("database error")]
    PgError(#[from] PgError),
    #[error("transactions error: {0}")]
    Transactions(#[from] TransactionsError),
    #[error("workspace error: {0}")]
    Workspace(#[from] WorkspaceError),
}

pub type ModelResult<T> = Result<T, ModelError>;

#[instrument(level = "info", skip_all)]
pub async fn migrate_all(services_context: &ServicesContext) -> ModelResult<()> {
    migrate(
        services_context.pg_pool(),
        services_context.content_store_pg_pool(),
    )
    .await?;
    Ok(())
}

#[instrument(level = "info", skip_all)]
pub async fn migrate_all_with_progress(services_context: &ServicesContext) -> ModelResult<()> {
    let mut interval = time::interval(Duration::from_secs(5));
    let instant = Instant::now();
    let migrate_all = migrate_all(services_context);
    tokio::pin!(migrate_all);

    loop {
        tokio::select! {
            _ = interval.tick() => {
                info!(elapsed = instant.elapsed().as_secs_f32(), "migrating");
            }
            result = &mut migrate_all  => match result {
                Ok(_) => {
                    info!(elapsed = instant.elapsed().as_secs_f32(), "migrating completed");
                    break;
                }
                Err(err) => return Err(err),
            }
        }
    }

    Ok(())
}

#[instrument(level = "info", skip_all)]
pub async fn migrate(pg: &PgPool, content_store_pg_pool: &PgPool) -> ModelResult<()> {
    content_store::PgStore::migrate(content_store_pg_pool).await?;
    pg.migrate(embedded::migrations::runner()).await?;
    Ok(())
}

#[allow(clippy::too_many_arguments)]
#[instrument(level = "info", skip_all)]
pub async fn migrate_local_builtins(
    dal_pg: &PgPool,
    nats: &NatsClient,
    job_processor: Box<dyn JobQueueProcessor + Send + Sync>,
    veritech: veritech_client::Client,
    encryption_key: &CycloneEncryptionKey,
    selected_test_builtin_schemas: Option<SelectedTestBuiltinSchemas>,
    pkgs_path: PathBuf,
    module_index_url: String,
    symmetric_crypto_service: &SymmetricCryptoService,
    rebaser_config: RebaserClientConfig,
    content_store_pg_pool: &PgPool,
) -> ModelResult<()> {
    let services_context = ServicesContext::new(
        dal_pg.clone(),
        nats.clone(),
        job_processor,
        veritech,
        Arc::new(*encryption_key),
        Some(pkgs_path),
        Some(module_index_url),
        symmetric_crypto_service.clone(),
        rebaser_config,
        content_store_pg_pool.clone(),
    );
    let dal_context = services_context.into_builder(true);
    let mut ctx = dal_context.build_default().await?;

    let workspace = Workspace::builtin(&mut ctx).await?;
    ctx.update_tenancy(Tenancy::new(*workspace.pk()));
    ctx.update_to_head();
    ctx.update_snapshot_to_visibility().await?;

    builtins::migrate_local(&ctx, selected_test_builtin_schemas).await?;

    ctx.blocking_commit().await?;

    Ok(())
}

pub fn generate_unique_id(length: usize) -> String {
    let mut rng = rand::thread_rng();
    (0..length)
        .map(|_| {
            let idx = rng.gen_range(0..NAME_CHARSET.len());
            NAME_CHARSET[idx] as char
        })
        .collect()
}

pub fn generate_name_from_schema_name(schema_name: impl AsRef<str>) -> String {
    let unique_id = generate_unique_id(4);
    let schema_name = schema_name.as_ref();
    format!("{schema_name} {unique_id}")
}

pub fn generate_name() -> String {
    let unique_id = generate_unique_id(4);
    format!("si-{unique_id}")
}

#[remain::sorted]
#[derive(
    Clone,
    Debug,
    DeserializeFromStr,
    Display,
    EnumString,
    EnumVariantNames,
    Eq,
    PartialEq,
    SerializeDisplay,
)]
#[strum(serialize_all = "camelCase")]
pub enum MigrationMode {
    Run,
    RunAndQuit,
    Skip,
}

impl Default for MigrationMode {
    fn default() -> Self {
        Self::Run
    }
}

impl MigrationMode {
    #[must_use]
    pub const fn variants() -> &'static [&'static str] {
        <MigrationMode as strum::VariantNames>::VARIANTS
    }
}

#[cfg(test)]
mod tests {
    use serde::{Deserialize, Serialize};

    use super::*;

    mod migration_mode {
        use super::*;

        #[test]
        fn display() {
            assert_eq!("run", MigrationMode::Run.to_string());
            assert_eq!("runAndQuit", MigrationMode::RunAndQuit.to_string());
            assert_eq!("skip", MigrationMode::Skip.to_string());
        }

        #[test]
        fn from_str() {
            assert_eq!(MigrationMode::Run, "run".parse().expect("failed to parse"));
            assert_eq!(
                MigrationMode::RunAndQuit,
                "runAndQuit".parse().expect("failed to parse")
            );
            assert_eq!(
                MigrationMode::Skip,
                "skip".parse().expect("failed to parse")
            );
        }

        #[test]
        fn deserialize() {
            #[derive(Deserialize)]
            struct Test {
                mode: MigrationMode,
            }

            let test: Test =
                serde_json::from_str(r#"{"mode":"runAndQuit"}"#).expect("failed to deserialize");
            assert_eq!(MigrationMode::RunAndQuit, test.mode);
        }

        #[test]
        fn serialize() {
            #[derive(Serialize)]
            struct Test {
                mode: MigrationMode,
            }

            let test = serde_json::to_string(&Test {
                mode: MigrationMode::RunAndQuit,
            })
            .expect("failed to serialize");
            assert_eq!(r#"{"mode":"runAndQuit"}"#, test);
        }
    }
}<|MERGE_RESOLUTION|>--- conflicted
+++ resolved
@@ -15,108 +15,6 @@
 use thiserror::Error;
 use tokio::time;
 use tokio::time::Instant;
-<<<<<<< HEAD
-=======
-
-pub use action::{Action, ActionError, ActionId};
-pub use action_prototype::{
-    ActionKind, ActionPrototype, ActionPrototypeContext, ActionPrototypeError, ActionPrototypeId,
-    ActionPrototypeView,
-};
-pub use actor_view::ActorView;
-pub use attribute::value::view::AttributeView;
-pub use attribute::{
-    context::{
-        AttributeContext, AttributeContextBuilder, AttributeContextBuilderError,
-        AttributeContextError, AttributeReadContext,
-    },
-    prototype::argument::{
-        AttributePrototypeArgument, AttributePrototypeArgumentError, AttributePrototypeArgumentId,
-        AttributePrototypeArgumentResult,
-    },
-    prototype::{
-        AttributePrototype, AttributePrototypeError, AttributePrototypeId, AttributePrototypeResult,
-    },
-    value::{
-        AttributeValue, AttributeValueError, AttributeValueId, AttributeValuePayload,
-        AttributeValueResult,
-    },
-};
-pub use builtins::{BuiltinsError, BuiltinsResult};
-pub use change_set::{ChangeSet, ChangeSetError, ChangeSetPk, ChangeSetStatus};
-pub use code_view::{CodeLanguage, CodeView};
-pub use component::{
-    resource::ResourceView, status::ComponentStatus, status::HistoryActorTimestamp, Component,
-    ComponentError, ComponentId, ComponentView, ComponentViewProperties,
-};
-pub use context::{
-    AccessBuilder, Connections, DalContext, DalContextBuilder, RequestContext, ServicesContext,
-    Transactions, TransactionsError,
-};
-pub use diagram::{connection::Connection, Diagram, DiagramError, DiagramKind};
-pub use edge::{Edge, EdgeError, EdgeResult};
-pub use fix::batch::{FixBatch, FixBatchId};
-pub use fix::resolver::{FixResolver, FixResolverError, FixResolverId};
-pub use fix::{Fix, FixCompletionStatus, FixError, FixId};
-pub use func::argument::FuncArgument;
-pub use func::binding_return_value::{FuncBindingReturnValue, FuncBindingReturnValueError};
-pub use func::{
-    backend::{FuncBackendError, FuncBackendKind, FuncBackendResponseType},
-    binding::{FuncBinding, FuncBindingError, FuncBindingId},
-    variant::FuncVariant,
-    Func, FuncError, FuncId, FuncResult,
-};
-pub use history_event::{HistoryActor, HistoryEvent, HistoryEventError};
-pub use index_map::IndexMap;
-pub use job::definition::DependentValuesUpdate;
-pub use job::processor::{JobQueueProcessor, NatsProcessor};
-pub use job_failure::{JobFailure, JobFailureError, JobFailureResult};
-pub use jwt_key::JwtPublicSigningKey;
-pub use key_pair::{KeyPair, KeyPairError, KeyPairResult, PublicKey};
-pub use label_list::{LabelEntry, LabelList, LabelListError};
-pub use node::NodeId;
-pub use node::{Node, NodeError, NodeKind};
-pub use node_menu::NodeMenuError;
-pub use prop::{Prop, PropError, PropId, PropKind, PropPk, PropResult};
-pub use prototype_context::HasPrototypeContext;
-pub use prototype_list_for_func::{
-    PrototypeListForFunc, PrototypeListForFuncError, PrototypeListForFuncResult,
-};
-pub use provider::external::{ExternalProvider, ExternalProviderError, ExternalProviderId};
-pub use provider::internal::{InternalProvider, InternalProviderError, InternalProviderId};
-pub use qualification::{QualificationError, QualificationView};
-pub use reconciliation_prototype::{
-    ReconciliationPrototype, ReconciliationPrototypeContext, ReconciliationPrototypeError,
-    ReconciliationPrototypeId,
-};
-pub use schema::variant::leaves::LeafInput;
-pub use schema::variant::leaves::LeafInputLocation;
-pub use schema::variant::leaves::LeafKind;
-pub use schema::variant::root_prop::component_type::ComponentType;
-pub use schema::variant::root_prop::RootProp;
-pub use schema::variant::root_prop::RootPropChild;
-pub use schema::variant::SchemaVariantError;
-pub use schema::{Schema, SchemaError, SchemaId, SchemaPk, SchemaVariant, SchemaVariantId};
-pub use secret::{
-    DecryptedSecret, EncryptedSecret, Secret, SecretAlgorithm, SecretError, SecretId, SecretPk,
-    SecretResult, SecretVersion,
-};
-use si_data_nats::{NatsClient, NatsError};
-use si_data_pg::{PgError, PgPool, PgPoolError};
-pub use socket::{Socket, SocketArity, SocketId};
-pub use standard_model::{StandardModel, StandardModelError, StandardModelResult};
-pub use status::{
-    StatusUpdate, StatusUpdateError, StatusUpdateResult, StatusUpdater, StatusUpdaterError,
-};
-use telemetry::prelude::*;
-pub use tenancy::{Tenancy, TenancyError};
-pub use timestamp::{Timestamp, TimestampError};
-pub use user::{User, UserClaim, UserError, UserPk, UserResult};
-pub use validation::resolver::{
-    ValidationOutput, ValidationResolver, ValidationResolverError, ValidationResolverId,
-    ValidationStatus,
-};
->>>>>>> d7f5c4c6
 use veritech_client::CycloneEncryptionKey;
 
 use crate::builtins::SelectedTestBuiltinSchemas;
