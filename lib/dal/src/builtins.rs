--- conflicted
+++ resolved
@@ -14,13 +14,7 @@
 use crate::pkg::PkgError;
 // use crate::schema::variant::definition::SchemaVariantDefinitionError;
 use crate::{
-<<<<<<< HEAD
     AttributeValueId, DalContext, ExternalProviderId, InternalProviderId, PropId, SchemaVariantId,
-=======
-    AttributeContextBuilderError, AttributePrototypeArgumentError, AttributePrototypeError,
-    AttributeReadContext, AttributeValueError, AttributeValueId, DalContext, ExternalProviderId,
-    FuncError, InternalProviderId, PropError, PropId, SchemaError, SchemaVariantId,
->>>>>>> 505b3226
     StandardModelError, TransactionsError,
 };
 
@@ -111,13 +105,8 @@
     Test,
 }
 
-<<<<<<< HEAD
-/// Migrate all "builtins" in a definitive order.
-pub async fn migrate(
-=======
 /// Migrate all local "builtins" in a definitive order.
 pub async fn migrate_local(
->>>>>>> 505b3226
     ctx: &DalContext,
     _selected_test_builtin_schemas: Option<SelectedTestBuiltinSchemas>,
 ) -> BuiltinsResult<()> {
@@ -134,26 +123,15 @@
     schema::migrate_test_exclusive_fallout(ctx).await?;
     schema::migrate_test_exclusive_starfield(ctx).await?;
 
-<<<<<<< HEAD
     // match selected_test_builtin_schemas {
     //     Some(found_selected_test_builtin_schemas) => {
-    //         schema::migrate_for_tests(ctx, found_selected_test_builtin_schemas).await?;
+    //         schema::migrate_local_only_test_schemas(ctx, found_selected_test_builtin_schemas)
+    //            .await?;
     //     }
     //     None => {
-    //         schema::migrate_for_production(ctx).await?;
+    //         schema::migrate_local_all_schemas(ctx).await?;
     //     }
     // }
-=======
-    match selected_test_builtin_schemas {
-        Some(found_selected_test_builtin_schemas) => {
-            schema::migrate_local_only_test_schemas(ctx, found_selected_test_builtin_schemas)
-                .await?;
-        }
-        None => {
-            schema::migrate_local_all_schemas(ctx).await?;
-        }
-    }
->>>>>>> 505b3226
 
     // info!("completed migrating functions, workflows and schemas");
     Ok(())
