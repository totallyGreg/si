use std::{env, path::Path, sync::Arc};

use anyhow::Result;
use lazy_static::lazy_static;
use names::{Generator, Name};
use si_data::{NatsClient, NatsConfig, PgPool, PgPoolConfig};

use tokio::sync::mpsc;
use uuid::Uuid;
use veritech::{EncryptionKey, Instance, StandardConfig};

use crate::{
    billing_account::BillingAccountSignup,
    component::ComponentKind,
    func::{binding::FuncBinding, FuncId},
    job::processor::{sync_processor::SyncProcessor, JobQueueProcessor},
    jwt_key::JwtSecretKey,
    key_pair::KeyPairId,
    node::NodeKind,
    schema,
    socket::{Socket, SocketArity, SocketEdgeKind, SocketKind},
    BillingAccount, BillingAccountId, ChangeSet, Component, DalContext, EditSession,
    EncryptedSecret, Func, FuncBackendKind, FuncBackendResponseType, Group, HistoryActor, KeyPair,
    Node, Organization, Prop, PropId, PropKind, QualificationCheck, Schema, SchemaId, SchemaKind,
    SchemaVariantId, SchematicKind, Secret, SecretKind, SecretObjectType, StandardModel, System,
    User, Visibility, Workspace, WriteTenancy, NO_CHANGE_SET_PK, NO_EDIT_SESSION_PK,
};

#[derive(Debug)]
pub struct TestConfig {
    pg: PgPoolConfig,
    nats: NatsConfig,
    jwt_encrypt: JwtSecretKey,
}

impl Default for TestConfig {
    fn default() -> Self {
        let mut nats = NatsConfig::default();
        if let Ok(value) = env::var("SI_TEST_NATS_URL") {
            nats.url = value;
        }

        let mut pg = PgPoolConfig::default();
        if let Ok(value) = env::var("SI_TEST_PG_HOSTNAME") {
            pg.hostname = value;
        }
        pg.dbname = env::var("SI_TEST_PG_DBNAME").unwrap_or_else(|_| "si_test".to_string());

        Self {
            pg,
            nats,
            jwt_encrypt: JwtSecretKey::default(),
        }
    }
}

lazy_static! {
    pub static ref SETTINGS: TestConfig = TestConfig::default();
    pub static ref INIT_LOCK: Arc<tokio::sync::Mutex<bool>> =
        Arc::new(tokio::sync::Mutex::new(false));
    pub static ref INIT_PG_LOCK: Arc<tokio::sync::Mutex<bool>> =
        Arc::new(tokio::sync::Mutex::new(false));
}

pub struct TestContext {
    // we need to keep this in scope to keep the tempdir from auto-cleaning itself
    #[allow(dead_code)]
    tmp_event_log_fs_root: tempfile::TempDir,
    pub pg: PgPool,
    pub nats_conn: NatsClient,
    pub job_processor: Box<dyn JobQueueProcessor + Send + Sync>,
    pub veritech: veritech::Client,
    pub encryption_key: EncryptionKey,
    pub jwt_secret_key: JwtSecretKey,
    pub telemetry: telemetry::NoopClient,
}

impl TestContext {
    pub async fn init() -> Self {
        Self::init_with_settings(&SETTINGS).await
    }

    pub async fn init_with_settings(settings: &TestConfig) -> Self {
        let tmp_event_log_fs_root = tempfile::tempdir().expect("could not create temp dir");
        let pg = PgPool::new(&settings.pg)
            .await
            .expect("failed to connect to postgres");
        let nats_conn = NatsClient::new(&settings.nats)
            .await
            .expect("failed to connect to NATS");
<<<<<<< HEAD
        // TODO: use null processor, or the upcomming inline one
        let (alive_marker, _) = mpsc::channel(1);
        let faktory = Box::new(FaktoryProcessor::new(
            FaktoryClient::new(
                faktory_async::Config::from_uri(&settings.faktory, None, None),
                128,
            ),
            alive_marker,
        )) as Box<dyn JobQueueProcessor + Send + Sync>;
=======
        let job_processor =
            Box::new(SyncProcessor::new()) as Box<dyn JobQueueProcessor + Send + Sync>;

>>>>>>> bb317070
        // Create a dedicated Veritech server with a unique subject prefix for each test
        let nats_subject_prefix = nats_prefix();
        let veritech_server =
            veritech_server_for_uds_cyclone(settings.nats.clone(), nats_subject_prefix.clone())
                .await;
        tokio::spawn(veritech_server.run());
        let veritech =
            veritech::Client::with_subject_prefix(nats_conn.clone(), nats_subject_prefix);
        let encryption_key = EncryptionKey::load(
            Path::new(env!("CARGO_MANIFEST_DIR")).join("../cyclone/src/dev.encryption.key"),
        )
        .await
        .expect("failed to load dev encryption key");
        let secret_key = settings.jwt_encrypt.clone();
        let telemetry = telemetry::NoopClient;

        Self {
            tmp_event_log_fs_root,
            pg,
            nats_conn,
            job_processor,
            veritech,
            encryption_key,
            jwt_secret_key: secret_key,
            telemetry,
        }
    }

    pub fn entries(
        &self,
    ) -> (
        &PgPool,
        &NatsClient,
        Box<dyn JobQueueProcessor + Send + Sync>,
        veritech::Client,
        &EncryptionKey,
        &JwtSecretKey,
    ) {
        (
            &self.pg,
            &self.nats_conn,
            self.job_processor.clone(),
            self.veritech.clone(),
            &self.encryption_key,
            &self.jwt_secret_key,
        )
    }

    /// Gets a reference to the test context's telemetry.
    pub fn telemetry(&self) -> telemetry::NoopClient {
        self.telemetry
    }
}

async fn veritech_server_for_uds_cyclone(
    nats_config: NatsConfig,
    subject_prefix: String,
) -> veritech::Server {
    let dir = Path::new(env!("CARGO_MANIFEST_DIR"));
    let cyclone_spec = veritech::CycloneSpec::LocalUds(
        veritech::LocalUdsInstance::spec()
            .try_cyclone_cmd_path(
                dir.join("../../target/debug/cyclone")
                    .canonicalize()
                    .expect("failed to canonicalize cyclone bin path")
                    .to_string_lossy()
                    .to_string(),
            )
            .expect("failed to setup cyclone_cmd_path")
            .cyclone_decryption_key_path(
                dir.join("../../lib/cyclone/src/dev.decryption.key")
                    .canonicalize()
                    .expect("failed to canonicalize cyclone decryption key path")
                    .to_string_lossy()
                    .to_string(),
            )
            .try_lang_server_cmd_path(
                dir.join("../../bin/lang-js/target/lang-js")
                    .canonicalize()
                    .expect("failed to canonicalize lang-js path")
                    .to_string_lossy()
                    .to_string(),
            )
            .expect("failed to setup lang_js_cmd_path")
            .qualification()
            .resolver()
            .sync()
            .code_generation()
            .build()
            .expect("failed to build cyclone spec"),
    );
    let config = veritech::Config::builder()
        .nats(nats_config)
        .subject_prefix(subject_prefix)
        .cyclone_spec(cyclone_spec)
        .build()
        .expect("failed to build spec");
    veritech::Server::for_cyclone_uds(config)
        .await
        .expect("failed to create server")
}

fn nats_prefix() -> String {
    Uuid::new_v4().as_simple().to_string()
}

pub async fn one_time_setup() -> Result<()> {
    let _ = crate::test::TestContext::global().await;
    Ok(())
}

pub fn generate_fake_name() -> String {
    Generator::with_naming(Name::Numbered).next().unwrap()
}

pub async fn create_change_set(ctx: &DalContext<'_, '_>) -> ChangeSet {
    let name = generate_fake_name();
    ChangeSet::new(ctx, &name, None)
        .await
        .expect("cannot create change_set")
}

pub async fn create_edit_session(ctx: &DalContext<'_, '_>, change_set: &ChangeSet) -> EditSession {
    let name = generate_fake_name();
    EditSession::new(ctx, &change_set.pk, &name, None)
        .await
        .expect("cannot create edit_session")
}

pub fn create_visibility_edit_session(
    change_set: &ChangeSet,
    edit_session: &EditSession,
) -> Visibility {
    Visibility::new(change_set.pk, edit_session.pk, None)
}

pub fn create_visibility_change_set(change_set: &ChangeSet) -> Visibility {
    Visibility::new(change_set.pk, NO_EDIT_SESSION_PK, None)
}

pub fn create_visibility_head() -> Visibility {
    Visibility::new(NO_CHANGE_SET_PK, NO_EDIT_SESSION_PK, None)
}

pub async fn create_billing_account_with_name(
    ctx: &DalContext<'_, '_>,
    name: impl AsRef<str>,
) -> BillingAccount {
    BillingAccount::new(ctx, &name, None)
        .await
        .expect("cannot create billing_account")
}

pub async fn create_billing_account(ctx: &DalContext<'_, '_>) -> BillingAccount {
    let name = generate_fake_name();
    create_billing_account_with_name(ctx, name).await
}

pub async fn create_organization(ctx: &DalContext<'_, '_>) -> Organization {
    let name = generate_fake_name();
    Organization::new(ctx, &name)
        .await
        .expect("cannot create organization")
}

pub async fn create_workspace(ctx: &DalContext<'_, '_>) -> Workspace {
    let name = generate_fake_name();
    Workspace::new(ctx, &name)
        .await
        .expect("cannot create workspace")
}

pub async fn create_key_pair(ctx: &DalContext<'_, '_>) -> KeyPair {
    let name = generate_fake_name();
    KeyPair::new(ctx, &name)
        .await
        .expect("cannot create key_pair")
}

pub async fn create_user(ctx: &DalContext<'_, '_>) -> User {
    let name = generate_fake_name();
    User::new(
        ctx,
        &name,
        &format!("{}@test.systeminit.com", name),
        "liesAreTold",
    )
    .await
    .expect("cannot create user")
}

pub async fn create_group(ctx: &DalContext<'_, '_>) -> Group {
    let name = generate_fake_name();
    Group::new(ctx, &name).await.expect("cannot create group")
}

pub async fn billing_account_signup(
    ctx: &DalContext<'_, '_>,
    jwt_secret_key: &JwtSecretKey,
) -> (BillingAccountSignup, String) {
    let _write_tenancy = WriteTenancy::new_universal();
    let _visibility = Visibility::new_head(false);
    let _history_actor = HistoryActor::SystemInit;
    let billing_account_name = generate_fake_name();
    let user_name = format!("frank {}", billing_account_name);
    let user_email = format!("{}@example.com", billing_account_name);
    let user_password = "snakes";

    let nba = BillingAccount::signup(
        ctx,
        &billing_account_name,
        &user_name,
        &user_email,
        &user_password,
    )
    .await
    .expect("cannot signup a new billing_account");
    let auth_token = nba
        .user
        .login(ctx, jwt_secret_key, nba.billing_account.id(), "snakes")
        .await
        .expect("cannot log in newly created user");
    (nba, auth_token)
}

pub async fn create_schema(ctx: &DalContext<'_, '_>, kind: &SchemaKind) -> Schema {
    let name = generate_fake_name();
    Schema::new(ctx, &name, kind, &ComponentKind::Standard)
        .await
        .expect("cannot create schema")
}

pub async fn create_schema_ui_menu(ctx: &DalContext<'_, '_>) -> schema::UiMenu {
    schema::UiMenu::new(ctx, &SchematicKind::Component)
        .await
        .expect("cannot create schema ui menu")
}

pub async fn create_schema_variant(
    ctx: &DalContext<'_, '_>,
    schema_id: SchemaId,
) -> schema::SchemaVariant {
    create_schema_variant_with_root(ctx, schema_id).await.0
}

pub async fn create_schema_variant_with_root(
    ctx: &DalContext<'_, '_>,
    schema_id: SchemaId,
) -> (schema::SchemaVariant, schema::RootProp) {
    let name = generate_fake_name();
    let (variant, root) = schema::SchemaVariant::new(ctx, schema_id, name)
        .await
        .expect("cannot create schema variant");

    let schema = variant
        .schema(ctx)
        .await
        .expect("cannot find schema")
        .expect("schema not found");
    let input_socket = Socket::new(
        ctx,
        "input",
        SocketKind::Provider,
        &SocketEdgeKind::Configures,
        &SocketArity::Many,
        &schema.kind().into(),
    )
    .await
    .expect("Unable to create socket");
    variant
        .add_socket(ctx, input_socket.id())
        .await
        .expect("Unable to add socket to variant");

    let output_socket = Socket::new(
        ctx,
        "output",
        SocketKind::Provider,
        &SocketEdgeKind::Output,
        &SocketArity::Many,
        &schema.kind().into(),
    )
    .await
    .expect("Unable to create socket");
    variant
        .add_socket(ctx, output_socket.id())
        .await
        .expect("Unable to add socket to variant");

    let includes_socket = Socket::new(
        ctx,
        "includes",
        SocketKind::Provider,
        &SocketEdgeKind::Includes,
        &SocketArity::Many,
        &schema.kind().into(),
    )
    .await
    .expect("Unable to create socket");
    variant
        .add_socket(ctx, includes_socket.id())
        .await
        .expect("Unable to add socket to variant");
    (variant, root)
}

pub async fn create_component_and_schema(ctx: &DalContext<'_, '_>) -> Component {
    let schema = create_schema(ctx, &SchemaKind::Concept).await;
    let schema_variant = create_schema_variant(ctx, *schema.id()).await;
    let name = generate_fake_name();
    let (entity, _) = Component::new_for_schema_variant_with_node(ctx, &name, schema_variant.id())
        .await
        .expect("cannot create component");
    entity
}

#[allow(clippy::too_many_arguments)]
pub async fn create_component_for_schema_variant(
    ctx: &DalContext<'_, '_>,
    schema_variant_id: &SchemaVariantId,
) -> Component {
    let name = generate_fake_name();
    let (component, _) = Component::new_for_schema_variant_with_node(ctx, &name, schema_variant_id)
        .await
        .expect("cannot create component");
    component
}

#[allow(clippy::too_many_arguments)]
pub async fn create_component_for_schema(
    ctx: &DalContext<'_, '_>,
    schema_id: &SchemaId,
) -> Component {
    let name = generate_fake_name();
    let (component, _) = Component::new_for_schema_with_node(ctx, &name, schema_id)
        .await
        .expect("cannot create component");
    component
}

pub async fn create_node(ctx: &DalContext<'_, '_>, node_kind: &NodeKind) -> Node {
    let node = Node::new(ctx, node_kind).await.expect("cannot create node");
    node
}

pub async fn create_qualification_check(ctx: &DalContext<'_, '_>) -> QualificationCheck {
    let name = generate_fake_name();
    QualificationCheck::new(ctx, name)
        .await
        .expect("cannot create qualification check")
}

pub async fn create_system(ctx: &DalContext<'_, '_>) -> System {
    let name = generate_fake_name();
    System::new(ctx, name).await.expect("cannot create system")
}

pub async fn create_prop(ctx: &DalContext<'_, '_>) -> Prop {
    let name = generate_fake_name();
    Prop::new(ctx, name, PropKind::String)
        .await
        .expect("cannot create prop")
}

#[allow(clippy::too_many_arguments)]
pub async fn create_prop_of_kind(ctx: &DalContext<'_, '_>, prop_kind: PropKind) -> Prop {
    let name = generate_fake_name();
    Prop::new(ctx, name, prop_kind)
        .await
        .expect("cannot create prop")
}

#[allow(clippy::too_many_arguments)]
pub async fn create_prop_of_kind_with_name(
    ctx: &DalContext<'_, '_>,
    prop_kind: PropKind,
    name: impl AsRef<str>,
) -> Prop {
    let name = name.as_ref();
    Prop::new(ctx, name, prop_kind)
        .await
        .expect("cannot create prop")
}

#[allow(clippy::too_many_arguments)]
pub async fn create_prop_of_kind_and_set_parent_with_name(
    ctx: &DalContext<'_, '_>,
    prop_kind: PropKind,
    name: impl AsRef<str>,
    parent_prop_id: PropId,
) -> Prop {
    let name = name.as_ref();
    let new_prop = Prop::new(ctx, name, prop_kind)
        .await
        .expect("cannot create prop");
    new_prop
        .set_parent_prop(ctx, parent_prop_id)
        .await
        .expect("cannot set parent to new prop");
    new_prop
}

pub async fn create_func(ctx: &DalContext<'_, '_>) -> Func {
    let name = generate_fake_name();
    Func::new(
        ctx,
        name,
        FuncBackendKind::String,
        FuncBackendResponseType::String,
    )
    .await
    .expect("cannot create func")
}

#[allow(clippy::too_many_arguments)]
pub async fn create_func_binding(
    ctx: &DalContext<'_, '_>,
    args: serde_json::Value,
    func_id: FuncId,
    backend_kind: FuncBackendKind,
) -> FuncBinding {
    FuncBinding::new(ctx, args, func_id, backend_kind)
        .await
        .expect("cannot create func")
}

pub async fn encrypt_message(
    ctx: &DalContext<'_, '_>,
    key_pair_id: KeyPairId,
    message: &serde_json::Value,
) -> Vec<u8> {
    let public_key = KeyPair::get_by_id(ctx, &key_pair_id)
        .await
        .expect("failed to fetch key pair")
        .expect("failed to find key pair");

    let crypted = sodiumoxide::crypto::sealedbox::seal(
        &serde_json::to_vec(message).expect("failed to serialize message"),
        public_key.public_key(),
    );
    crypted
}

pub async fn create_secret(
    ctx: &DalContext<'_, '_>,
    key_pair_id: KeyPairId,
    billing_account_id: BillingAccountId,
) -> Secret {
    let name = generate_fake_name();
    EncryptedSecret::new(
        ctx,
        &name,
        SecretObjectType::Credential,
        SecretKind::DockerHub,
        &encrypt_message(ctx, key_pair_id, &serde_json::json!({ "name": name })).await,
        key_pair_id,
        Default::default(),
        Default::default(),
        billing_account_id,
    )
    .await
    .expect("cannot create secret")
}

#[allow(clippy::too_many_arguments)]
pub async fn create_secret_with_message(
    ctx: &DalContext<'_, '_>,
    key_pair_id: KeyPairId,
    message: &serde_json::Value,
    billing_account_id: BillingAccountId,
) -> Secret {
    let name = generate_fake_name();
    EncryptedSecret::new(
        ctx,
        &name,
        SecretObjectType::Credential,
        SecretKind::DockerHub,
        &encrypt_message(ctx, key_pair_id, message).await,
        key_pair_id,
        Default::default(),
        Default::default(),
        billing_account_id,
    )
    .await
    .expect("cannot create secret")
}<|MERGE_RESOLUTION|>--- conflicted
+++ resolved
@@ -5,7 +5,6 @@
 use names::{Generator, Name};
 use si_data::{NatsClient, NatsConfig, PgPool, PgPoolConfig};
 
-use tokio::sync::mpsc;
 use uuid::Uuid;
 use veritech::{EncryptionKey, Instance, StandardConfig};
 
@@ -88,21 +87,9 @@
         let nats_conn = NatsClient::new(&settings.nats)
             .await
             .expect("failed to connect to NATS");
-<<<<<<< HEAD
-        // TODO: use null processor, or the upcomming inline one
-        let (alive_marker, _) = mpsc::channel(1);
-        let faktory = Box::new(FaktoryProcessor::new(
-            FaktoryClient::new(
-                faktory_async::Config::from_uri(&settings.faktory, None, None),
-                128,
-            ),
-            alive_marker,
-        )) as Box<dyn JobQueueProcessor + Send + Sync>;
-=======
         let job_processor =
             Box::new(SyncProcessor::new()) as Box<dyn JobQueueProcessor + Send + Sync>;
 
->>>>>>> bb317070
         // Create a dedicated Veritech server with a unique subject prefix for each test
         let nats_subject_prefix = nats_prefix();
         let veritech_server =
