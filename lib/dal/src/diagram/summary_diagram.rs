--- conflicted
+++ resolved
@@ -106,56 +106,6 @@
     history_event_message_name: "Summary Diagram Components"
 }
 
-<<<<<<< HEAD
-=======
-impl SummaryDiagramComponent {
-    pub fn has_resource(&self) -> bool {
-        self.has_resource
-    }
-
-    pub async fn get_for_component_id(
-        ctx: &DalContext,
-        component_id: ComponentId,
-    ) -> SummaryDiagramResult<Option<Self>> {
-        let maybe_row = ctx
-            .txns()
-            .await?
-            .pg()
-            .query_opt(
-                "SELECT DISTINCT ON (sdc.id)
-            row_to_json(sdc.*) AS object
-            FROM summary_diagram_components_v1($1, $2) AS sdc
-            WHERE component_id=$3 LIMIT 1",
-                &[ctx.tenancy(), ctx.visibility(), &component_id],
-            )
-            .await?;
-
-        Ok(standard_model::option_object_from_row(maybe_row)?)
-    }
-
-    standard_model_accessor!(sockets, Json<JsonValue>, SummaryDiagramResult);
-}
-
-pub async fn update_socket_summary(
-    ctx: &DalContext,
-    component: &Component,
-) -> SummaryDiagramResult<()> {
-    if let Some(mut summary_component) =
-        SummaryDiagramComponent::get_for_component_id(ctx, *component.id()).await?
-    {
-        if let Some(schema_variant) = component.schema_variant(ctx).await? {
-            let sockets = DiagramSocket::list(ctx, &schema_variant).await?;
-            summary_component
-                .set_sockets(ctx, serde_json::to_value(sockets)?)
-                .await?;
-        }
-    }
-
-    Ok(())
-}
-
-#[instrument(level = "info", skip_all)]
->>>>>>> 5a4a4a24
 pub async fn create_component_entry(
     ctx: &DalContext,
     component: &Component,
