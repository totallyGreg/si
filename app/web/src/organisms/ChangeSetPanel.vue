--- conflicted
+++ resolved
@@ -12,12 +12,7 @@
           v-model="changeSet"
           :disabled="showCreateDialog"
           :options="openChangeSets"
-<<<<<<< HEAD
           class="flex-grow min-w-0"
-          :disabled="showCreateDialog"
-=======
-          class="flex-grow"
->>>>>>> c430c1b1
           @change="updateSelectedChangeSet"
         />
         <VButton
